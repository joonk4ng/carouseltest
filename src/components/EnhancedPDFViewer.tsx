--- conflicted
+++ resolved
@@ -100,12 +100,6 @@
         const containerWidth = container.clientWidth;
         const containerHeight = container.clientHeight;
         
-<<<<<<< HEAD
-        // Calculate scales for both width and height
-        const scaleWidth = containerWidth / viewport.width;
-        const scaleHeight = containerHeight / viewport.height;
-
-=======
         // For signing purposes, we want the PDF to be as large as possible
         // Calculate scales for both width and height
         const scaleWidth = containerWidth / viewport.width;
@@ -113,7 +107,6 @@
         
         // Use the larger scale to maximize PDF size for better signing experience
         // But ensure it doesn't exceed container bounds and cap at 200% for usability
->>>>>>> 43b22088
         const scale = Math.min(Math.max(scaleWidth, scaleHeight), 2.0);
         
         viewport.scale = scale;
@@ -251,21 +244,13 @@
     lastPosRef.current = currentPos;
   };
 
-<<<<<<< HEAD
-  // function to stop the drawing
-=======
   // stops the drawing
->>>>>>> 43b22088
   const stopDrawing = () => {
     setIsDrawing(false);
     lastPosRef.current = null;
   };
 
-<<<<<<< HEAD
-  // function to clear the drawing
-=======
   // clears the drawing
->>>>>>> 43b22088
   const clearDrawing = () => {
     setIsDrawingMode(false);
     // retrieves the canvas
